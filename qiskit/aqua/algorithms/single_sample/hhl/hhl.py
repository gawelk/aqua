# -*- coding: utf-8 -*-

# This code is part of Qiskit.
#
# (C) Copyright IBM 2018, 2019.
#
# This code is licensed under the Apache License, Version 2.0. You may
# obtain a copy of this license in the LICENSE.txt file in the root directory
# of this source tree or at http://www.apache.org/licenses/LICENSE-2.0.
#
# Any modifications or derivative works of this code must retain this
# copyright notice, and modified files need to carry a notice indicating
# that they have been altered from the originals.
"""
The HHL algorithm.
"""

import logging
import numpy as np
from copy import deepcopy

from qiskit import QuantumRegister, ClassicalRegister, QuantumCircuit
from qiskit.aqua.algorithms import QuantumAlgorithm
from qiskit.aqua import AquaError, Pluggable, PluggableType, get_pluggable_class
from qiskit.ignis.verification.tomography import state_tomography_circuits, \
    StateTomographyFitter
from qiskit.converters import circuit_to_dag

logger = logging.getLogger(__name__)


class HHL(QuantumAlgorithm):

    """The HHL algorithm.

    The quantum circuit for this algorithm is returned by `generate_circuit`.
    Running the algorithm will execute the circuit and return the result
    vector, measured (real hardware backend) or derived (qasm_simulator) via
    state tomography or calculated from the statevector (statevector_simulator).
    """

    CONFIGURATION = {
        'name': 'HHL',
        'description': 'The HHL Algorithm for Solving Linear Systems of '
                       'equations',
        'input_schema': {
            '$schema': 'http://json-schema.org/schema#',
            'id': 'hhl_schema',
            'type': 'object',
            'properties': {
                'truncate_powerdim': {
                    'type': 'boolean',
                    'default': False
                },
                'truncate_hermitian': {
                    'type': 'boolean',
                    'default': False
                },
                'orig_size': {
                    'type': ['integer', 'null'],
                    'default': None
                }
            },
            'additionalProperties': False
        },
        'problems': ['linear_system'],
        'depends': [
            {'pluggable_type': 'initial_state',
             'default': {
                     'name': 'CUSTOM',
                }
             },
            {'pluggable_type': 'eigs',
             'default': {
                     'name': 'EigsQPE',
                     'num_ancillae': 6,
                     'num_time_slices': 50,
                     'expansion_mode': 'suzuki',
                     'expansion_order': 2
                }
             },
            {'pluggable_type': 'reciprocal',
             'default': {
                     'name': 'Lookup'
                }
             }
        ],
    }

    def __init__(
            self,
            matrix=None,
            vector=None,
            truncate_powerdim=False,
            truncate_hermitian=False,
            eigs=None,
            init_state=None,
            reciprocal=None,
            num_q=0,
            num_a=0,
            orig_size=None
    ):
        """
        Constructor.

        Args:
            matrix (np.array): the input matrix of linear system of equations
            vector (np.array): the input vector of linear system of equations
            truncate_powerdim (bool): flag indicating expansion to 2**n matrix to be truncated
            truncate_hermitian (bool): flag indicating expansion to hermitian matrix to be truncated
            eigs (Eigenvalues): the eigenvalue estimation instance
            init_state (InitialState): the initial quantum state preparation
            reciprocal (Reciprocal): the eigenvalue reciprocal and controlled rotation instance
            num_q (int): number of qubits required for the matrix Operator instance
            num_a (int): number of ancillary qubits for Eigenvalues instance
            orig_size (int): The original dimension of the problem (if truncate_powerdim)
        """
        super().__init__()
        super().validate(locals())
        if matrix.shape[0] != matrix.shape[1]:
            raise ValueError("Input matrix must be square!")
        if matrix.shape[0] != len(vector):
            raise ValueError("Input vector dimension does not match input "
                             "matrix dimension!")
        if not np.allclose(matrix, matrix.conj().T):
            raise ValueError("Input matrix must be hermitian!")
        if np.log2(matrix.shape[0]) % 1 != 0:
            raise ValueError("Input matrix dimension must be 2**n!")
        if truncate_powerdim and orig_size is None:
            raise ValueError("Truncation to {} dimensions is not "
                            "possible!".format(self._original_dimension))

        self._matrix = matrix
        self._vector = vector
        self._truncate_powerdim = truncate_powerdim
        self._truncate_hermitian = truncate_hermitian
        self._eigs = eigs
        self._init_state = init_state
        self._reciprocal = reciprocal
        self._num_q = num_q
        self._num_a = num_a
        self._circuit = None
        self._io_register = None
        self._eigenvalue_register = None
        self._ancilla_register = None
        self._success_bit = None
        self._original_dimension = orig_size
        self._ret = {}

    @classmethod
    def init_params(cls, params, algo_input):
        """Initialize via parameters dictionary and algorithm input instance

        Args:
            params: parameters dictionary
            algo_input: LinearSystemInput instance
        """
        if algo_input is None:
            raise AquaError("LinearSystemInput instance is required.")

        matrix = algo_input.matrix
        vector = algo_input.vector
        if not isinstance(matrix, np.ndarray):
            matrix = np.asarray(matrix)
        if not isinstance(vector, np.ndarray):
            vector = np.asarray(vector)

        if matrix.shape[0] != matrix.shape[1]:
            raise ValueError("Input matrix must be square!")
        if matrix.shape[0] != len(vector):
            raise ValueError("Input vector dimension does not match input "
                             "matrix dimension!")

        hhl_params = params.get(Pluggable.SECTION_KEY_ALGORITHM)
        truncate_powerdim = hhl_params.get('truncate_powerdim')
        truncate_hermitian = hhl_params.get('truncate_hermitian')
        orig_size = hhl_params.get('orig_size')
        if orig_size is None:
            orig_size = len(vector)

        is_powerdim = np.log2(matrix.shape[0]) % 1 == 0
        if not is_powerdim:
            logger.warning("Input matrix does not have dimension 2**n. It "
                           "will be expanded automatically.")
            matrix, vector = cls.expand_to_powerdim(matrix, vector)
            truncate_powerdim = True

        is_hermitian = np.allclose(matrix, matrix.conj().T)
        if not is_hermitian:
            logger.warning("Input matrix is not hermitian. It will be "
                           "expanded to a hermitian matrix automatically.")
            matrix, vector = cls.expand_to_hermitian(matrix, vector)
            truncate_hermitian = True

        # Initialize eigenvalue finding module
        eigs_params = params.get(Pluggable.SECTION_KEY_EIGS)
        eigs = get_pluggable_class(PluggableType.EIGENVALUES,
                                   eigs_params['name']).init_params(params, matrix)
        num_q, num_a = eigs.get_register_sizes()
        # Initialize initial state module
        tmpvec = vector
        init_state_params = params.get(Pluggable.SECTION_KEY_INITIAL_STATE)
        init_state_params["num_qubits"] = num_q
        init_state_params["state_vector"] = tmpvec
        init_state = get_pluggable_class(PluggableType.INITIAL_STATE,
                                         init_state_params['name']).init_params(params)

        # Initialize reciprocal rotation module
        reciprocal_params = params.get(Pluggable.SECTION_KEY_RECIPROCAL)
        reciprocal_params["negative_evals"] = eigs._negative_evals
        reciprocal_params["evo_time"] = eigs._evo_time
        reci = get_pluggable_class(PluggableType.RECIPROCAL,
                                   reciprocal_params['name']).init_params(params)

        return cls(matrix, vector, truncate_powerdim, truncate_hermitian, eigs,
                   init_state, reci, num_q, num_a, orig_size)

    def construct_circuit(self, measurement=False):
        """Construct the HHL circuit.

        Args:
            measurement (bool): indicate whether measurement on ancillary qubit
                should be performed

        Returns:
            the QuantumCircuit object for the constructed circuit
        """

        q = QuantumRegister(self._num_q, name="io")
        qc = QuantumCircuit(q)

        # InitialState
        qc += self._init_state.construct_circuit("circuit", q)

        # EigenvalueEstimation (QPE)
        qc += self._eigs.construct_circuit("circuit", q)
        a = self._eigs._output_register

        # Reciprocal calculation with rotation
        qc += self._reciprocal.construct_circuit("circuit", a)
        s = self._reciprocal._anc

        # Inverse EigenvalueEstimation
        qc += self._eigs.construct_inverse("circuit", self._eigs._circuit)

        # Measurement of the ancilla qubit
        if measurement:
            c = ClassicalRegister(1)
            qc.add_register(c)
            qc.measure(s, c)
            self._success_bit = c

        self._io_register = q
        self._eigenvalue_register = a
        self._ancilla_register = s
        self._circuit = qc
        return qc
<<<<<<< HEAD
    
    
=======

    @staticmethod
    def expand_to_powerdim(matrix, vector):
        """ Expand a matrix to the next-larger 2**n dimensional matrix with
        ones on the diagonal and zeros on the off-diagonal and expand the
        vector with zeros accordingly.

        Args:
            matrix (np.array): the input matrix
            vector (np.array): the input vector

        Returns:
            matrix (np.array): the expanded matrix
            vector (np.array): the expanded vector
        """
        mat_dim = matrix.shape[0]
        next_higher = int(np.ceil(np.log2(mat_dim)))
        new_matrix = np.identity(2 ** next_higher)
        new_matrix = np.array(new_matrix, dtype=complex)
        new_matrix[:mat_dim, :mat_dim] = matrix[:, :]
        matrix = new_matrix
        new_vector = np.zeros((1, 2 ** next_higher))
        new_vector[0, :vector.shape[0]] = vector
        vector = new_vector.reshape(np.shape(new_vector)[1])
        return matrix, vector

    @staticmethod
    def expand_to_hermitian(matrix, vector):
        """ Expand a non-hermitian matrix A to a hermitian matrix by
        [[0, A.H], [A, 0]] and expand vector b to [b.conj, b].

        Args:
            matrix (np.array): the input matrix
            vector (np.array): the input vector

        Returns:
            matrix (np.array): the expanded matrix
            vector (np.array): the expanded vector
        """
        #
        half_dim = matrix.shape[0]
        full_dim = 2 * half_dim
        new_matrix = np.zeros([full_dim, full_dim])
        new_matrix = np.array(new_matrix, dtype=complex)
        new_matrix[0:half_dim, half_dim:full_dim] = matrix[:, :]
        new_matrix[half_dim:full_dim, 0:half_dim] = matrix.conj().T[:, :]
        matrix = new_matrix
        new_vector = np.zeros((1, full_dim))
        new_vector = np.array(new_vector, dtype=complex)
        new_vector[0, :vector.shape[0]] = vector.conj()
        new_vector[0, vector.shape[0]:] = vector
        vector = new_vector.reshape(np.shape(new_vector)[1])
        return matrix, vector

    def _resize_vector(self, vec):
        if self._truncate_hermitian:
            half_dim = int(vec.shape[0] / 2)
            vec = vec[:half_dim]
        if self._truncate_powerdim:
            vec = vec[:self._original_dimension]
        return vec

    def _resize_matrix(self, matrix):
        if self._truncate_hermitian:
            full_dim = matrix.shape[0]
            half_dim = int(full_dim / 2)
            new_matrix = np.ndarray(shape=(half_dim, half_dim), dtype=complex)
            new_matrix[:, :] = matrix[0:half_dim, half_dim:full_dim]
            matrix = new_matrix
        if self._truncate_powerdim:
            new_matrix = np.ndarray(shape=(self._original_dimension, self._original_dimension), dtype=complex)
            new_matrix[:, :] = matrix[:self._original_dimension, :self._original_dimension]
            matrix = new_matrix
        return matrix

>>>>>>> 40702e32
    def _statevector_simulation(self):
        """The statevector simulation.

        The HHL result gets extracted from the statevector. Only for
        statevector simulator available.
        """
        res = self._quantum_instance.execute(self._circuit)
        sv = np.asarray(res.get_statevector(self._circuit))
        # Extract solution vector from statevector
        vec = self._reciprocal.sv_to_resvec(sv, self._num_q)
        # remove added dimensions
        self._ret['probability_result'] = np.real(self._resize_vector(vec).dot(self._resize_vector(vec).conj()))
        vec = vec/np.linalg.norm(vec)
        self._hhl_results(vec)

    def _state_tomography(self):
        """The state tomography.

        The HHL result gets extracted via state tomography. Available for
        qasm simulator and real hardware backends.
        """

        # Preparing the state tomography circuits
        tomo_circuits = state_tomography_circuits(self._circuit,
                                                  self._io_register)
        tomo_circuits_noanc = deepcopy(tomo_circuits)
        ca = ClassicalRegister(1)
        for circ in tomo_circuits:
            circ.add_register(ca)
            circ.measure(self._reciprocal._anc, ca[0])

        # Extracting the probability of successful run
        results = self._quantum_instance.execute(tomo_circuits)
        probs = []
        for circ in tomo_circuits:
            counts = results.get_counts(circ)
            s, f = 0, 0
            for k, v in counts.items():
                if k[0] == "1":
                    s += v
                else:
                    f += v
            probs.append(s/(f+s))
        probs = self._resize_vector(probs)
        self._ret["probability_result"] = np.real(probs)

        # Filtering the tomo data for valid results with ancillary measured
        # to 1, i.e. c1==1
        results_noanc = self._tomo_postselect(results)
        tomo_data = StateTomographyFitter(results_noanc, tomo_circuits_noanc)
        rho_fit = tomo_data.fit()
        vec = np.diag(rho_fit) / np.sqrt(sum(np.diag(rho_fit) ** 2))
        self._hhl_results(vec)

    def _tomo_postselect(self, results):
        new_results = deepcopy(results)

        for resultidx, _ in enumerate(results.results):
            old_counts = results.get_counts(resultidx)
            new_counts = {}

            # change the size of the classical register
            new_results.results[resultidx].header.creg_sizes = [
                new_results.results[resultidx].header.creg_sizes[0]]
            new_results.results[resultidx].header.clbit_labels = \
                new_results.results[resultidx].header.clbit_labels[0:-1]
            new_results.results[resultidx].header.memory_slots = \
                new_results.results[resultidx].header.memory_slots - 1

            for reg_key in old_counts:
                reg_bits = reg_key.split(' ')
                if reg_bits[0] == '1':
                    new_counts[reg_bits[1]] = old_counts[reg_key]

            new_results.results[resultidx].data.counts = \
                new_results.results[resultidx]. \
                data.counts.from_dict(new_counts)

        return new_results

    def _hhl_results(self, vec):
        res_vec = self._resize_vector(vec)
        in_vec = self._resize_vector(self._vector)
        matrix = self._resize_matrix(self._matrix)
        self._ret["output"] = res_vec
        # Rescaling the output vector to the real solution vector
        tmp_vec = matrix.dot(res_vec)
        f1 = np.linalg.norm(in_vec)/np.linalg.norm(tmp_vec)
        f2 = sum(np.angle(in_vec*tmp_vec.conj()-1+1))/(np.log2(matrix.shape[0])) # "-1+1" to fix angle error for -0.-0.j
        self._ret["solution"] = f1*res_vec*np.exp(-1j*f2)

    def _run(self):
        
        if self._quantum_instance.is_statevector:
            self.construct_circuit(measurement=False)
            self._statevector_simulation()
        else:
<<<<<<< HEAD
            self.construct_circuit(measurement=True)            
=======
            self.construct_circuit(measurement=False)
>>>>>>> 40702e32
            self._state_tomography()

        # Adding a bit of general result information
        self._ret["matrix"] = self._resize_matrix(self._matrix)
        self._ret["vector"] = self._resize_vector(self._vector)
        self._ret["circuit_info"] = circuit_to_dag(self._circuit).properties()
        return self._ret<|MERGE_RESOLUTION|>--- conflicted
+++ resolved
@@ -255,10 +255,7 @@
         self._ancilla_register = s
         self._circuit = qc
         return qc
-<<<<<<< HEAD
-    
-    
-=======
+
 
     @staticmethod
     def expand_to_powerdim(matrix, vector):
@@ -334,7 +331,7 @@
             matrix = new_matrix
         return matrix
 
->>>>>>> 40702e32
+
     def _statevector_simulation(self):
         """The statevector simulation.
 
@@ -432,11 +429,7 @@
             self.construct_circuit(measurement=False)
             self._statevector_simulation()
         else:
-<<<<<<< HEAD
-            self.construct_circuit(measurement=True)            
-=======
             self.construct_circuit(measurement=False)
->>>>>>> 40702e32
             self._state_tomography()
 
         # Adding a bit of general result information
