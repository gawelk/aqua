# -*- coding: utf-8 -*-

# Copyright 2018 IBM.
#
# Licensed under the Apache License, Version 2.0 (the "License");
# you may not use this file except in compliance with the License.
# You may obtain a copy of the License at
#
#     http://www.apache.org/licenses/LICENSE-2.0
#
# Unless required by applicable law or agreed to in writing, software
# distributed under the License is distributed on an "AS IS" BASIS,
# WITHOUT WARRANTIES OR CONDITIONS OF ANY KIND, either express or implied.
# See the License for the specific language governing permissions and
# limitations under the License.
# =============================================================================

from qiskit.aqua import AquaError
from qiskit.aqua.input import AlgorithmInput

import numpy as np


class LinearSystemInput(AlgorithmInput):

    PROP_KEY_MATRIX = 'matrix'
    PROP_KEY_VECTOR = 'vector'
    PROP_KEY_AUTO_HERMITIAN = 'auto_hermitian'
    PROP_KEY_AUTO_RESIZE = 'auto_resize'

    CONFIGURATION = {
        'name': 'LinearSystemInput',
        'description': 'Linear System problem input',
        'input_schema': {
            '$schema': 'http://json-schema.org/schema#',
            'id': 'linear_system_state_schema',
            'type': 'object',
            'properties': {
                PROP_KEY_MATRIX: {
                    'type': ['array', 'null'],
                    'default': None
                },
                PROP_KEY_VECTOR: {
<<<<<<< HEAD
                    'type': 'array',
                    'default': []
                },
                PROP_KEY_AUTO_HERMITIAN: {
                    'type': 'boolean',
                    'default': False
                },
                PROP_KEY_AUTO_RESIZE: {
                    'type': 'boolean',
                    'default': False
=======
                    'type': ['array', 'null'],
                    'default': None
>>>>>>> bba4c020
                }
            },
            'additionalProperties': False
        },
        'problems': ['linear_system']
    }

    def __init__(self, matrix=None, vector=None, auto_hermitian=False,
                 auto_resize=False):
        super().__init__()
        self._matrix = matrix if matrix is not None else []
        self._vector = vector if vector is not None else []
        self._auto_hermitian = auto_hermitian
        self._auto_resize = auto_resize

    @property
    def matrix(self):
        return self._matrix

    @matrix.setter
    def matrix(self, matrix):
        self._matrix = matrix

    @property
    def vector(self):
        return self._vector
    
    @vector.setter
    def vector(self, vector):
        self._vector = vector

    @property
    def auto_resize(self):
        return self._auto_resize

    @auto_resize.setter
    def auto_resize(self, auto_resize):
        self._auto_resize = auto_resize

    @property
    def auto_hermitian(self):
        return self._auto_hermitian

    @auto_hermitian.setter
    def auto_hermitian(self, auto_hermitian):
        self._auto_hermitian = auto_hermitian

    def validate(self, args_dict):
        params = {}
        for key, value in args_dict.items():
            if key == LinearSystemInput.PROP_KEY_MATRIX:
                value = value.save_to_list() if value is not None else {}
            elif key == LinearSystemInput.PROP_KEY_VECTOR:
                value = value.save_to_list() if value is not None else {}

            params[key] = value

        super().validate(params)

    def to_params(self):
        params = {}
        params[LinearSystemInput.PROP_KEY_MATRIX] = self.save_to_list(self._matrix)
        params[LinearSystemInput.PROP_KEY_VECTOR] = self.save_to_list(self._vector)
        params[LinearSystemInput.PROP_KEY_AUTO_HERMITIAN] = self._auto_hermitian
        params[LinearSystemInput.PROP_KEY_AUTO_RESIZE] = self._auto_resize
        return params

    @classmethod
    def from_params(cls, params):
        if LinearSystemInput.PROP_KEY_MATRIX not in params:
            raise AquaError("Matrix is required.")
        if LinearSystemInput.PROP_KEY_VECTOR not in params:
            raise AquaError("Vector is required.")
        mat_params = params[LinearSystemInput.PROP_KEY_MATRIX]
        matrix = cls.load_mat_from_list(mat_params)
        vec_params = params[LinearSystemInput.PROP_KEY_VECTOR]
        vector = cls.load_vec_from_list(vec_params)
        auto_hermitian = params[LinearSystemInput.PROP_KEY_AUTO_HERMITIAN]
        auto_resize = params[LinearSystemInput.PROP_KEY_AUTO_RESIZE]
        return cls(matrix, vector, auto_hermitian, auto_resize)

    @staticmethod
    def load_mat_from_list(mat):
        depth = lambda l: isinstance(l, list) and max(map(depth, l))+1
        if depth(mat) == 3:
            return np.array(mat[0])+1j*np.array(mat[1])
        elif depth(mat) == 2:
            return np.array(mat)
        else:
            raise AquaError("Matrix list must be depth 2 or 3")

    @staticmethod
    def load_vec_from_list(vec):
        depth = lambda l: isinstance(l, list) and max(map(depth, l))+1
        if depth(vec) == 2:
            return np.array(vec[0])+1j*np.array(vec[1])
        elif depth(vec) == 1:
            return np.array(vec)
        else:
            raise AquaError("Vector list must be depth 2 or 3")

    def save_to_list(self, mat):
        if not isinstance(mat, np.ndarray):
            return mat
        if mat.dtype == complex:
            return [mat.real.tolist(), mat.imag.tolist()]
        else:
            return mat.tolist()

<|MERGE_RESOLUTION|>--- conflicted
+++ resolved
@@ -41,9 +41,8 @@
                     'default': None
                 },
                 PROP_KEY_VECTOR: {
-<<<<<<< HEAD
-                    'type': 'array',
-                    'default': []
+                    'type': ['array', 'null'],
+                    'default': None
                 },
                 PROP_KEY_AUTO_HERMITIAN: {
                     'type': 'boolean',
@@ -52,10 +51,6 @@
                 PROP_KEY_AUTO_RESIZE: {
                     'type': 'boolean',
                     'default': False
-=======
-                    'type': ['array', 'null'],
-                    'default': None
->>>>>>> bba4c020
                 }
             },
             'additionalProperties': False
