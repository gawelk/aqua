# -*- coding: utf-8 -*-

# Copyright 2018 IBM.
#
# Licensed under the Apache License, Version 2.0 (the "License");
# you may not use this file except in compliance with the License.
# You may obtain a copy of the License at
#
#     http://www.apache.org/licenses/LICENSE-2.0
#
# Unless required by applicable law or agreed to in writing, software
# distributed under the License is distributed on an "AS IS" BASIS,
# WITHOUT WARRANTIES OR CONDITIONS OF ANY KIND, either express or implied.
# See the License for the specific language governing permissions and
# limitations under the License.
# =============================================================================

import sys
import logging
import time
import functools
import copy

import numpy as np
from qiskit.backends import BaseBackend
from qiskit import compile as q_compile
from qiskit.backends.jobstatus import JobStatus
from qiskit.backends import JobError
from qiskit import transpiler
from qiskit.tools._compiler import circuits_to_qobj


from qiskit_aqua.aqua_error import AquaError
from qiskit_aqua.utils import summarize_circuits


logger = logging.getLogger(__name__)

MAX_CIRCUITS_PER_JOB = 300


def find_regs_by_name(circuit, name, qreg=True):
    """Find the registers in the circuits.

    Args:
        circuit (QuantumCircuit): the quantum circuit.
        name (str): name of register
        qreg (bool): quantum or classical register

    Returns:
        QuantumRegister or ClassicalRegister or None: if not found, return None.

    """
    found_reg = None
    regs = circuit.qregs if qreg else circuit.cregs
    for reg in regs:
        if reg.name == name:
            found_reg = reg
            break
    return found_reg


def _avoid_empty_circuits(circuits):

    new_circuits = []
    for qc in circuits:
        if len(qc) == 0:
            tmp_q = None
            for q in qc.qregs:
                tmp_q = q
                break
            if tmp_q is None:
                raise NameError("A QASM without any quantum register is invalid.")
            qc.iden(tmp_q[0])
        new_circuits.append(qc)
    return new_circuits


def _reuse_shared_circuits(circuits, backend, backend_config, compile_config, run_config, qjob_config=None):
    """Reuse the circuits with the shared head.

    We assume the 0-th circuit is the shared_circuit, so we execute it first
    and then use it as initial state for simulation.

    Note that all circuits should have the exact the same shared parts.

    TODO:
        after subtraction, the circuits can not be empty.
        it only works for terra 0.6.2+
    """

    qjob_config = qjob_config or {}

    shared_circuit = circuits[0]
    shared_result = compile_and_run_circuits(shared_circuit, backend, run_config,
                                 show_circuit_summary=True)

    if len(circuits) == 1:
        return shared_result
    shared_quantum_state = np.asarray(shared_result.get_statevector(shared_circuit, decimals=16))
    # extract different of circuits
    for circuit in circuits[1:]:
        circuit.data = circuit.data[len(shared_circuit):]

    temp_run_config = copy.deepcopy(run_config)
    if 'config' not in temp_run_config:
        temp_run_config['config'] = dict()
    temp_run_config['config']['initial_state'] = shared_quantum_state
    diff_result = compile_and_run_circuits(circuits[1:], backend, temp_run_config, qjob_config)
    result = shared_result + diff_result
    return result


def _terra_compile_with_pass_manager(circuits, backend, config=None, basis_gates=None,
                                     coupling_map=None, initial_layout=None,
                                     shots=1024, max_credits=10, seed=None, qobj_id=None, hpc=None,
                                     pass_manager=None, seed_mapper=None):

    circuits = transpiler.transpile(circuits, backend, basis_gates, coupling_map, initial_layout,
                                    seed_mapper, hpc, pass_manager)

    qobj = circuits_to_qobj(circuits, backend_name=backend.name(),
                            config=config, shots=shots, max_credits=max_credits,
                            qobj_id=qobj_id, basis_gates=basis_gates,
                            coupling_map=coupling_map, seed=seed)

    return qobj


def compile_and_run_circuits(circuits, backend, backend_config, compile_config, run_config, qjob_config,
                 show_circuit_summary=False, has_shared_circuits=False):
    """
    An execution wrapper with Qiskit-Terra, with job auto recover capability.

    The autorecovery feature is only applied for non-simulator backend.
    This wraper will try to get the result no matter how long it costs.

    Args:
        circuits (QuantumCircuit or list[QuantumCircuit]): circuits to execute
        backend (BaseBackend): backend instance
        backend_config (dict): configuration for backend
        compile_config (dict): configuration for compilation
        run_config (dict): configuration for running a circuit
        qjob_config (dict): configuration for quantum job object
        show_circuit_summary (bool): showing the summary of submitted circuits.
        has_shared_circuits (bool): use the 0-th circuits as initial state for other circuits.
    Returns:
        Result: Result object

    Raises:
        AquaError: Any error except for JobError raised by Qiskit Terra
    """

    qjob_config = qjob_config or {}

    if backend is None or not isinstance(backend, BaseBackend):
        raise ValueError('Backend is missing or not an instance of BaseBackend')

    if not isinstance(circuits, list):
        circuits = [circuits]

    if 'statevector' in backend.name():
        circuits = _avoid_empty_circuits(circuits)

    if has_shared_circuits:
        return _reuse_shared_circuits(circuits, backend, backend_config, compile_config, run_config, qjob_config)

    with_autorecover = False if backend.configuration().simulator else True
    max_circuits_per_job = sys.maxsize if backend.configuration().local else MAX_CIRCUITS_PER_JOB

<<<<<<< HEAD
    # support_qobj = backend.configuration().get('allow_q_object', False)
    # job_completed_signature = 'COMPLETED' if not support_qobj else 'Successful completion'

=======
>>>>>>> 01c9747a
    qobjs = []
    jobs = []
    chunks = int(np.ceil(len(circuits) / max_circuits_per_job))

    for i in range(chunks):
        sub_circuits = circuits[i *
                                max_circuits_per_job:(i + 1) * max_circuits_per_job]
        compile_config.pop('pass_manager', None)
        # qobj = q_compile(sub_circuits, backend, **backend_config,
        #                                         **compile_config, **run_config)
        qobj = _terra_compile_with_pass_manager(sub_circuits, backend, **backend_config,
                                                **compile_config, **run_config)
        job = backend.run(qobj)
        jobs.append(job)
        qobjs.append(qobj)

    if logger.isEnabledFor(logging.DEBUG) and show_circuit_summary:
        logger.debug(summarize_circuits(circuits))

    results = []
    if with_autorecover:

        logger.debug("There are {} circuits and they are chunked into {} chunks, "
                     "each with {} circutis.".format(len(circuits), chunks,
                                                     max_circuits_per_job))

        for idx in range(len(jobs)):
            job = jobs[idx]
            job_id = job.job_id()
            logger.info("Running {}-th chunk circuits, job id: {}".format(idx, job_id))
            while True:
                try:
                    result = job.result(**qjob_config)
                    if result.success:
                        results.append(result)
                        logger.info("COMPLETED the {}-th chunk of circuits, "
                                    "job id: {}".format(idx, job_id))
                        break
                    else:
                        logger.warning("FAILURE: the {}-th chunk of circuits, "
                                       "job id: {}".format(idx, job_id))
                except JobError as e:
                    # if terra raise any error, which means something wrong, re-run it
                    logger.warning("FAILURE: the {}-th chunk of circuits, job id: {}, "
                                   "Terra job error: {} ".format(idx, job_id, e))
                except Exception as e:
                    raise AquaError("FAILURE: the {}-th chunk of circuits, job id: {}, "
                                    "Terra unknown error: {} ".format(idx, job_id, e)) from e

                # keep querying the status until it is okay.
                while True:
                    try:
                        job_status = job.status()
                        break
                    except JobError as e:
                        logger.warning("FAILURE: job id: {}, "
                                       "status: 'FAIL_TO_GET_STATUS' "
                                       "Terra job error: {}".format(job_id, e))
                        time.sleep(5)
                    except Exception as e:
                        raise AquaError("FAILURE: job id: {}, "
                                        "status: 'FAIL_TO_GET_STATUS' "
                                        "({})".format(job_id, e)) from e

                logger.info("Job status: {}".format(job_status))
                # when reach here, it means the job fails. let's check what kinds of failure it is.
                if job_status == JobStatus.DONE:
                    logger.info("Job ({}) is completed anyway, retrieve result "
                                "from backend.".format(job_id))
                    job = backend.retrieve_job(job_id)
                elif job_status == JobStatus.RUNNING or job_status == JobStatus.QUEUED:
                    logger.info("Job ({}) is {}, but encounter an exception, "
                                "recover it from backend.".format(job_id, job_status))
                    job = backend.retrieve_job(job_id)
                else:
                    logger.info("Fail to run Job ({}), resubmit it.".format(job_id))
                    qobj = qobjs[idx]
                    job = backend.run(qobj)
    else:
        results = []
        for job in jobs:
            results.append(job.result(**qjob_config))

    if len(results) != 0:
        result = functools.reduce(lambda x, y: x + y, results)
    else:
        result = None
    return result<|MERGE_RESOLUTION|>--- conflicted
+++ resolved
@@ -26,9 +26,6 @@
 from qiskit import compile as q_compile
 from qiskit.backends.jobstatus import JobStatus
 from qiskit.backends import JobError
-from qiskit import transpiler
-from qiskit.tools._compiler import circuits_to_qobj
-
 
 from qiskit_aqua.aqua_error import AquaError
 from qiskit_aqua.utils import summarize_circuits
@@ -110,23 +107,6 @@
     result = shared_result + diff_result
     return result
 
-
-def _terra_compile_with_pass_manager(circuits, backend, config=None, basis_gates=None,
-                                     coupling_map=None, initial_layout=None,
-                                     shots=1024, max_credits=10, seed=None, qobj_id=None, hpc=None,
-                                     pass_manager=None, seed_mapper=None):
-
-    circuits = transpiler.transpile(circuits, backend, basis_gates, coupling_map, initial_layout,
-                                    seed_mapper, hpc, pass_manager)
-
-    qobj = circuits_to_qobj(circuits, backend_name=backend.name(),
-                            config=config, shots=shots, max_credits=max_credits,
-                            qobj_id=qobj_id, basis_gates=basis_gates,
-                            coupling_map=coupling_map, seed=seed)
-
-    return qobj
-
-
 def compile_and_run_circuits(circuits, backend, backend_config, compile_config, run_config, qjob_config,
                  show_circuit_summary=False, has_shared_circuits=False):
     """
@@ -168,12 +148,6 @@
     with_autorecover = False if backend.configuration().simulator else True
     max_circuits_per_job = sys.maxsize if backend.configuration().local else MAX_CIRCUITS_PER_JOB
 
-<<<<<<< HEAD
-    # support_qobj = backend.configuration().get('allow_q_object', False)
-    # job_completed_signature = 'COMPLETED' if not support_qobj else 'Successful completion'
-
-=======
->>>>>>> 01c9747a
     qobjs = []
     jobs = []
     chunks = int(np.ceil(len(circuits) / max_circuits_per_job))
@@ -181,10 +155,7 @@
     for i in range(chunks):
         sub_circuits = circuits[i *
                                 max_circuits_per_job:(i + 1) * max_circuits_per_job]
-        compile_config.pop('pass_manager', None)
-        # qobj = q_compile(sub_circuits, backend, **backend_config,
-        #                                         **compile_config, **run_config)
-        qobj = _terra_compile_with_pass_manager(sub_circuits, backend, **backend_config,
+        qobj = q_compile(sub_circuits, backend, **backend_config,
                                                 **compile_config, **run_config)
         job = backend.run(qobj)
         jobs.append(job)
