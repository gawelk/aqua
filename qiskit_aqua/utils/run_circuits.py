# -*- coding: utf-8 -*-

# Copyright 2018 IBM.
#
# Licensed under the Apache License, Version 2.0 (the "License");
# you may not use this file except in compliance with the License.
# You may obtain a copy of the License at
#
#     http://www.apache.org/licenses/LICENSE-2.0
#
# Unless required by applicable law or agreed to in writing, software
# distributed under the License is distributed on an "AS IS" BASIS,
# WITHOUT WARRANTIES OR CONDITIONS OF ANY KIND, either express or implied.
# See the License for the specific language governing permissions and
# limitations under the License.
# =============================================================================

import sys
import logging
import time
import copy
import os

import numpy as np
from qiskit import compile as q_compile
from qiskit.providers import BaseBackend, JobStatus, JobError

from qiskit_aqua.aqua_error import AquaError
from qiskit_aqua.utils import summarize_circuits

MAX_CIRCUITS_PER_JOB = os.environ.get('QISKIT_AQUA_MAX_CIRCUITS_PER_JOB', None)

logger = logging.getLogger(__name__)


def find_regs_by_name(circuit, name, qreg=True):
    """Find the registers in the circuits.

    Args:
        circuit (QuantumCircuit): the quantum circuit.
        name (str): name of register
        qreg (bool): quantum or classical register

    Returns:
        QuantumRegister or ClassicalRegister or None: if not found, return None.

    """
    found_reg = None
    regs = circuit.qregs if qreg else circuit.cregs
    for reg in regs:
        if reg.name == name:
            found_reg = reg
            break
    return found_reg


def _avoid_empty_circuits(circuits):

    new_circuits = []
    for qc in circuits:
        if len(qc) == 0:
            tmp_q = None
            for q in qc.qregs:
                tmp_q = q
                break
            if tmp_q is None:
                raise NameError("A QASM without any quantum register is invalid.")
            qc.iden(tmp_q[0])
        new_circuits.append(qc)
    return new_circuits


def _reuse_shared_circuits(circuits, backend, backend_config, compile_config, run_config,
                           qjob_config=None, show_circuit_summary=False):
    """Reuse the circuits with the shared head.

    We assume the 0-th circuit is the shared_circuit, so we execute it first
    and then use it as initial state for simulation.

    Note that all circuits should have the exact the same shared parts.
    """
    qjob_config = qjob_config or {}

    shared_circuit = circuits[0]
    shared_result = compile_and_run_circuits(shared_circuit, backend, backend_config,
                                             compile_config, run_config, qjob_config,
                                             show_circuit_summary=show_circuit_summary)

    if len(circuits) == 1:
        return shared_result
    shared_quantum_state = np.asarray(shared_result.get_statevector(shared_circuit, decimals=16))
    # extract different of circuits
    for circuit in circuits[1:]:
        circuit.data = circuit.data[len(shared_circuit):]

    temp_backend_config = copy.deepcopy(backend_config)
    if 'config' not in temp_backend_config:
        temp_backend_config['config'] = dict()
    temp_backend_config['config']['initial_statevector'] = shared_quantum_state
    diff_result = compile_and_run_circuits(circuits[1:], backend, temp_backend_config,
                                           compile_config, run_config, qjob_config,
                                           show_circuit_summary=show_circuit_summary)
    result = _combine_result_objects([shared_result, diff_result])
    return result


<<<<<<< HEAD
def compile_and_run_circuits(circuits, backend, backend_config, compile_config, run_config, qjob_config=None,
                             noise_config=None, show_circuit_summary=False, has_shared_circuits=False, circuit_cache = None):
=======
def _combine_result_objects(results):
    """Tempoary helper function.

    TODO:
        This function would be removed after Terra supports job with infinite circuits.
    """

    if len(results) == 1:
        return results[0]

    new_result = copy.deepcopy(results[0])

    for idx in range(1, len(results)):
        new_result.results.extend(results[idx].results)

    return new_result


def compile_and_run_circuits(circuits, backend, backend_config, compile_config, run_config,
                             qjob_config=None, noise_config=None, show_circuit_summary=False,
                             has_shared_circuits=False):
>>>>>>> 397067d4
    """
    An execution wrapper with Qiskit-Terra, with job auto recover capability.

    The autorecovery feature is only applied for non-simulator backend.
    This wraper will try to get the result no matter how long it costs.

    Args:
        circuits (QuantumCircuit or list[QuantumCircuit]): circuits to execute
        backend (BaseBackend): backend instance
        backend_config (dict): configuration for backend
        compile_config (dict): configuration for compilation
        run_config (dict): configuration for running a circuit
        qjob_config (dict): configuration for quantum job object
        noise_config (dict): configuration for noise model
        show_circuit_summary (bool): showing the summary of submitted circuits.
        has_shared_circuits (bool): use the 0-th circuits as initial state for other circuits.

    Returns:
        Result: Result object

    Raises:
        AquaError: Any error except for JobError raised by Qiskit Terra
    """
    qjob_config = qjob_config or {}
    noise_config = noise_config or {}

    if backend is None or not isinstance(backend, BaseBackend):
        raise ValueError('Backend is missing or not an instance of BaseBackend')

    if not isinstance(circuits, list):
        circuits = [circuits]

    if 'statevector' in backend.name():
        circuits = _avoid_empty_circuits(circuits)

    if has_shared_circuits:
        return _reuse_shared_circuits(circuits, backend, backend_config, compile_config,
                                      run_config, qjob_config)

    with_autorecover = False if backend.configuration().simulator else True

    if MAX_CIRCUITS_PER_JOB is not None:
        max_circuits_per_job = int(MAX_CIRCUITS_PER_JOB)
    else:
        if backend.configuration().local:
            max_circuits_per_job = sys.maxsize
        else:
            max_circuits_per_job = backend.configuration().max_experiments

    if circuit_cache is not None and circuit_cache.try_reusing_qobjs:
        # Check if all circuits are the same length. If not, don't try to use the same qobj.experiment for all of them.
        if len(set([len(circ.data) for circ in circuits])) > 1: circuit_cache.try_reusing_qobjs = False
        else: # Try setting up the reusable qobj
            try: circuit_cache.try_loading_cache_from_file()
            except (FileNotFoundError): pass
            # Compile and cache first circuit if cache is empty. The load method will try to reuse it
            if circuit_cache.try_reusing_qobjs and circuit_cache.qobjs is None:
                qobj = q_compile([circuits[0]], backend, **execute_config)
                circuit_cache.cache_circuit(qobj, [circuits[0]], 0)

    qobjs = []
    jobs = []
    job_ids = []
    chunks = int(np.ceil(len(circuits) / max_circuits_per_job))
    for i in range(chunks):
        sub_circuits = circuits[i * max_circuits_per_job:(i + 1) * max_circuits_per_job]
        if circuit_cache is not None and circuit_cache.misses < 5:
            try:
                qobj = circuit_cache.load_qobj_from_cache(sub_circuits, i, run_config=run_config)
            # cache miss, fail gracefully
            except (TypeError, IndexError, FileNotFoundError, EOFError, AquaError, AttributeError) as e:
                circuit_cache.try_reusing_qobjs = False  # Reusing Qobj didn't work
                circuit_cache.clear_cache()
                logger.debug('Circuit cache miss, recompiling. Cache miss reason:' + repr(e))
                qobj = q_compile(sub_circuits, backend, **backend_config,
                         **compile_config, **run_config)
                circuit_cache.cache_circuit(qobj, sub_circuits, i)
                circuit_cache.misses += 1
        else:
            qobj = q_compile(sub_circuits, backend, **backend_config,
                             **compile_config, **run_config)
        if circuit_cache is not None and circuit_cache.naughty_mode:
            job = circuit_cache.naughty_run(backend, qobj)
            job_id = job.job_id()
        else:
            # assure get job ids
            while True:
                job = backend.run(qobj, **noise_config)
                try:
                    job_id = job.job_id()
                    break
                except JobError as e:
                    logger.warning("FAILURE: the {}-th chunk of circuits, can not get job id, "
                                   "Resubmit the qobj to get job id. "
                                   "Terra job error: {} ".format(i, e))
                except Exception as e:
                    logger.warning("FAILURE: the {}-th chunk of circuits, can not get job id, "
                                   "Resubmit the qobj to get job id. "
                                   "Error: {} ".format(i, e))
        job_ids.append(job_id)
        jobs.append(job)
        qobjs.append(qobj)

    if logger.isEnabledFor(logging.DEBUG) and show_circuit_summary:
        logger.debug(summarize_circuits(circuits))

    results = []
    if with_autorecover:
        logger.info("Backend status: {}".format(backend.status()))
        logger.info("There are {} circuits and they are chunked into {} chunks, "
                    "each with {} circutis (max.).".format(len(circuits), chunks,
                                                           max_circuits_per_job))
        logger.info("All job ids:\n{}".format(job_ids))
        for idx in range(len(jobs)):
            while True:
                job = jobs[idx]
                job_id = job_ids[idx]
                logger.info("Running {}-th chunk circuits, job id: {}".format(idx, job_id))
                # try to get result if possible
                try:
                    result = job.result(**qjob_config)
                    if result.success:
                        results.append(result)
                        logger.info("COMPLETED the {}-th chunk of circuits, "
                                    "job id: {}".format(idx, job_id))
                        break
                    else:
                        logger.warning("FAILURE: the {}-th chunk of circuits, "
                                       "job id: {}".format(idx, job_id))
                except JobError as e:
                    # if terra raise any error, which means something wrong, re-run it
                    logger.warning("FAILURE: the {}-th chunk of circuits, job id: {} "
                                   "Terra job error: {} ".format(idx, job_id, e))
                except Exception as e:
                    raise AquaError("FAILURE: the {}-th chunk of circuits, job id: {} "
                                    "Unknown error: {} ".format(idx, job_id, e)) from e

                # something wrong here, querying the status to check how to handle it.
                # keep qeurying it until getting the status.
                while True:
                    try:
                        job_status = job.status()
                        break
                    except JobError as e:
                        logger.warning("FAILURE: job id: {}, "
                                       "status: 'FAIL_TO_GET_STATUS' "
                                       "Terra job error: {}".format(job_id, e))
                        time.sleep(5)
                    except Exception as e:
                        raise AquaError("FAILURE: job id: {}, "
                                        "status: 'FAIL_TO_GET_STATUS' "
                                        "Unknown error: ({})".format(job_id, e)) from e

                logger.info("Job status: {}".format(job_status))

                # handle the failure job based on job status
                if job_status == JobStatus.DONE:
                    logger.info("Job ({}) is completed anyway, retrieve result "
                                "from backend.".format(job_id))
                    job = backend.retrieve_job(job_id)
                elif job_status == JobStatus.RUNNING or job_status == JobStatus.QUEUED:
                    logger.info("Job ({}) is {}, but encounter an exception, "
                                "recover it from backend.".format(job_id, job_status))
                    job = backend.retrieve_job(job_id)
                else:
                    logger.info("Fail to run Job ({}), resubmit it.".format(job_id))
                    qobj = qobjs[idx]
                    #  assure job get its id
                    while True:
                        job = backend.run(qobj)
                        try:
                            job_id = job.job_id()
                            break
                        except JobError as e:
                            logger.warning("FAILURE: the {}-th chunk of circuits, "
                                           "can not get job id. Resubmit the qobj to get job id. "
                                           "Terra job error: {} ".format(idx, e))
                        except Exception as e:
                            logger.warning("FAILURE: the {}-th chunk of circuits, "
                                           "can not get job id, Resubmit the qobj to get job id. "
                                           "Unknown error: {} ".format(idx, e))
                    jobs[idx] = job
                    job_ids[idx] = job_id
    else:
        results = []
        for job in jobs:
            results.append(job.result(**qjob_config))

    result = _combine_result_objects(results) if len(results) != 0 else None

    return result<|MERGE_RESOLUTION|>--- conflicted
+++ resolved
@@ -104,10 +104,6 @@
     return result
 
 
-<<<<<<< HEAD
-def compile_and_run_circuits(circuits, backend, backend_config, compile_config, run_config, qjob_config=None,
-                             noise_config=None, show_circuit_summary=False, has_shared_circuits=False, circuit_cache = None):
-=======
 def _combine_result_objects(results):
     """Tempoary helper function.
 
@@ -128,8 +124,7 @@
 
 def compile_and_run_circuits(circuits, backend, backend_config, compile_config, run_config,
                              qjob_config=None, noise_config=None, show_circuit_summary=False,
-                             has_shared_circuits=False):
->>>>>>> 397067d4
+                             has_shared_circuits=False, circuit_cache = None):
     """
     An execution wrapper with Qiskit-Terra, with job auto recover capability.
 
