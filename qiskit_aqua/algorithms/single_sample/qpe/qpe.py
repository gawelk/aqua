--- conflicted
+++ resolved
@@ -19,12 +19,8 @@
 """
 
 import logging
-<<<<<<< HEAD
-=======
-
->>>>>>> 7378f06e
 import numpy as np
-from qiskit import QuantumRegister, ClassicalRegister
+from qiskit import QuantumRegister, ClassicalRegister, QuantumCircuit
 from qiskit.quantum_info import Pauli
 from qiskit_aqua import Operator, QuantumAlgorithm, AlgorithmError
 from qiskit_aqua import get_initial_state_instance, get_iqft_instance
@@ -200,10 +196,6 @@
             raise RuntimeError('Missing initial state specification.')
 
         # Put all ancillae in uniform superposition
-<<<<<<< HEAD
-=======
-        qc.add_register(a)
->>>>>>> 7378f06e
         qc.u2(0, np.pi, a)
 
         # phase kickbacks via dynamics
@@ -241,28 +233,17 @@
         self._iqft.construct_circuit('circuit', a, qc)
 
         # measuring ancillae
-<<<<<<< HEAD
         if measure:
             c = ClassicalRegister(self._num_ancillae, name='c')
-            qc.add(c)
+            qc.add_register(c)
             qc.barrier(a)
             qc.measure(a, c)
-=======
-        qc.add_register(c)
-        qc.barrier(a)
-        qc.measure(a, c)
->>>>>>> 7378f06e
 
         self._circuit = qc
         return qc
 
-<<<<<<< HEAD
     def _setup(self):
-        self._operator._check_representation('paulis')
-=======
-    def _setup_qpe(self):
         self._operator.to_paulis()
->>>>>>> 7378f06e
         self._ret['translation'] = sum([abs(p[0]) for p in self._operator.paulis])
         self._ret['stretch'] = 0.5 / self._ret['translation']
 
