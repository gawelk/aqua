from qpe import QPE
from qiskit_aqua import Operator
import scipy
from qiskit import register
#import Qconfig
import numpy as np
from qiskit import available_backends

import matplotlib.pyplot as plt
try:
    import sys
    sys.path.append("~/workspace/") # go to parent dir
    import Qconfig
    qx_config = {
        "APItoken": Qconfig.APItoken,
        "url": Qconfig.config['url']}

<<<<<<< HEAD
backend = 'local_qasm_simulator'
=======
>>>>>>> 327244ad
qpe = QPE()
#print(available_backends({'local' : True, 'simulator' : True}))
hermitian_matrix = True
n = 2
k = 9
w = [-1, 0, 0, 0]
while min(w) <= 0:
    matrix = np.random.random([n, n])+1j*np.random.random([n, n])
    matrix = 4*(matrix+matrix.T.conj())
    matrix = np.round(matrix + np.identity(n),1)
    w, v = np.linalg.eig(matrix)


#matrix = [[1, 2], [0, 3]]
#matrix = np.array(matrix)
#matrix = np.diag([1.5, 2.7, 3.8, 5.1])#10*np.random.random(4))
#matrix = np.diag(10*np.random.random(4))
#matrix=1/4*np.array([[15, 9, 5, -3], [9, 15, 3, -5], [5, 3, 15, -9], [-3, -5, -9, 15]])
#w, v = np.linalg.eig(matrix)
if not hermitian_matrix:
    singval = scipy.linalg.svd(matrix, compute_uv = False)
#op = Operator(matrix=matrix)
#op._check_representation("paulis")
#op._simplify_paulis()
#paulis = op.paulis
#d = []
#for fac, paul in paulis:
#    d += [[fac, paul.to_label()]]
#print(d)


print(matrix)
#print(np.amax(abs(v))/np.amin(abs(v)))
#print(v.real)
print("eigenvalues ", w)
#print("singular values", singval)

def fitfun(y, w, k, n, t):
    return 2**(-2*k-n)*np.abs(sum([(1-np.exp(1j*(2**k*wi*t-2*np.pi*y)))/(1-np.exp(1j*(wi*t-2*np.pi*y/2**k))) for wi in w]))**2

invec = sum([v[:,i] for i in range(n)])
invec /= np.sqrt(invec.dot(invec.conj()))
#invec = w
#op = Operator(matrix=1/4*np.array([[15, 9, 5, -3], [9, 15, 3, -5], [5, 3, 15, -9], [-3, -5, -9, 15]]))
#invec = [0,0,0,1]

params = {
'algorithm': {
        'name': 'QPE',
        'num_ancillae': k,
        'num_time_slices': 10,
        'expansion_mode': 'suzuki',
        'expansion_order': 2,
        'hermitian_matrix': hermitian_matrix,
        'backend' : backend
        #'evo_time': 2*np.pi/4,#
        #'use_basis_gates': False,
},
"iqft": {
    "name": "STANDARD"
},
"initial_state": {
    "name": "CUSTOM",
    "state_vector": invec#[1/2**0.5,1/2**0.5]
}}

qpe.init_params(params, matrix)

qc = qpe._compute_eigenvalue(backend="ibmq_qasm_simulator")
res = qpe._ret


print(res["measurements"][:10])
print(2*np.pi/res["evo_time"])
print(qpe._use_basis_gates)
x = []
y = []
for c, _, l in res["measurements"]:
    x += [l]
    y += [c]

tx = np.arange(0, 2**k, 1)/2**k
tx *= 2*np.pi/res["evo_time"]
ty = np.arange(0, 2**k, 1)

plt.bar(x, y, width=2*np.pi/res["evo_time"]/2**k)
plt.plot(tx, 1024*fitfun(ty, w.real, k, n, res["evo_time"]), "r")

plt.show()<|MERGE_RESOLUTION|>--- conflicted
+++ resolved
@@ -15,10 +15,7 @@
         "APItoken": Qconfig.APItoken,
         "url": Qconfig.config['url']}
 
-<<<<<<< HEAD
 backend = 'local_qasm_simulator'
-=======
->>>>>>> 327244ad
 qpe = QPE()
 #print(available_backends({'local' : True, 'simulator' : True}))
 hermitian_matrix = True
